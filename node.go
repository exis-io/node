--- conflicted
+++ resolved
@@ -227,10 +227,11 @@
 
 	n.stats.LogEvent("SessionClose")
 
-<<<<<<< HEAD
 	n.SendLeaveNotification(sess)
 
+	n.sessionLock.Lock()
 	delete(n.sessions, string(sess.pdid))
+	n.sessionLock.Unlock()
 
 	// We log a special _Close message in case there was no Goodbye message
 	// associated with this session closing.
@@ -269,11 +270,6 @@
 	if err != nil {
 		out.Critical("Error publishing leave notification: %s", err)
 	}
-=======
-	n.sessionLock.Lock()
-	delete(n.sessions, string(sess.pdid))
-	n.sessionLock.Unlock()
->>>>>>> bb66de9a
 }
 
 func (n *node) LogMessage(msg *Message, sess *Session) {

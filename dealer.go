package node

import (
	// "reflect"
	"strconv"
	"strings"
	"sync"
)

// A Dealer routes and manages RPC calls to callees.
type Dealer interface {
	// Register a procedure on an endpoint
	Register(Sender, *Register) *MessageEffect
	// Unregister a procedure on an endpoint
	Unregister(Sender, *Unregister) *MessageEffect
	// Call a procedure on an endpoint
	Call(Sender, *Call) *MessageEffect
	// Return the result of a procedure call
	Yield(Sender, *Yield) *MessageEffect
	// Handle an ERROR message from an invocation
	Error(Sender, *Error) *MessageEffect
	dump() string
	hasRegistration(string) bool
	lostSession(*Session)
}

type RemoteProcedure struct {
	Endpoint    Sender
	Procedure   URI
	PassDetails bool
}

type OutstandingRequest struct {
	request   ID
	procedure URI
	caller    Sender
}

func NewRemoteProcedure(endpoint Sender, procedure URI, tags []string) RemoteProcedure {
	proc := RemoteProcedure{
		Endpoint:    endpoint,
		Procedure:   procedure,
		PassDetails: false,
	}

	for _, tag := range tags {
		switch {
		case tag == "details":
			proc.PassDetails = true
		}
	}

	return proc
}

type defaultDealer struct {
	// map registration IDs to procedures
	procedures map[ID]RemoteProcedure
	// map procedure URIs to registration IDs
	//TODO we may need to mutex around registrations if we had to for sessRegs below
	registrations map[URI]ID

	// Map InvocationID to RequestID so we can send the RequestID with the
	// result (lets caller know what request the result is for).
	requests map[ID]OutstandingRequest

	// Keep track of registrations by session, so that we can clean up when the
	// session closes.  For each session, we have a map[URI]bool, which we are
	// using as a set of registrations (store true for register, delete for
	// unregister).
	sessionRegistrations map[Sender]map[URI]bool
	sessRegLock          sync.RWMutex
}

func NewDefaultDealer() Dealer {
	return &defaultDealer{
<<<<<<< HEAD
		procedures:    make(map[ID]RemoteProcedure),
		registrations: make(map[URI]ID),
		requests:      make(map[ID]OutstandingRequest),
=======
		procedures:           make(map[ID]RemoteProcedure),
		registrations:        make(map[URI]ID),
		requests:             make(map[ID]ID),
		callers:              make(map[ID]Sender),
>>>>>>> bb66de9a
		sessionRegistrations: make(map[Sender]map[URI]bool),
	}
}

func (d *defaultDealer) Register(callee Sender, msg *Register) *MessageEffect {
	// Endpoint may contain a # sign to pass comma-separated tags.
	// Example: pd.agent/function#details
	parts := strings.SplitN(string(msg.Procedure), "#", 2)
	endpoint := URI(parts[0])

	var tags []string
	if len(parts) > 1 {
		tags = strings.Split(parts[1], ",")
	}

	if id, ok := d.registrations[endpoint]; ok {
		//log.Println("error: procedure already exists:", msg.Procedure, id)
		out.Error("error: procedure already exists:", endpoint, id)
		callee.Send(&Error{
			Type:    msg.MessageType(),
			Request: msg.Request,
			Details: make(map[string]interface{}),
			Error:   ErrProcedureAlreadyExists,
		})
		return NewErrorMessageEffect(endpoint, ErrProcedureAlreadyExists, 0)
	}

	reg := NewID()
	d.procedures[reg] = NewRemoteProcedure(callee, endpoint, tags)
	d.registrations[endpoint] = reg

	d.sessRegLock.Lock()
	if d.sessionRegistrations[callee] == nil {
		d.sessionRegistrations[callee] = make(map[URI]bool)
	}
	d.sessionRegistrations[callee][endpoint] = true
	d.sessRegLock.Unlock()

	//log.Printf("registered procedure %v [%v]", reg, msg.Procedure)
	callee.Send(&Registered{
		Request:      msg.Request,
		Registration: reg,
	})

	return NewMessageEffect(endpoint, "Registered", reg)
}

func (d *defaultDealer) Unregister(callee Sender, msg *Unregister) *MessageEffect {
	if procedure, ok := d.procedures[msg.Registration]; !ok {
		// the registration doesn't exist
		//log.Println("error: no such registration:", msg.Registration)
		callee.Send(&Error{
			Type:    msg.MessageType(),
			Request: msg.Request,
			Details: make(map[string]interface{}),
			Error:   ErrNoSuchRegistration,
		})
		return NewErrorMessageEffect("", ErrNoSuchRegistration, msg.Registration)
	} else {
		d.sessRegLock.Lock()
		delete(d.sessionRegistrations[callee], procedure.Procedure)
		d.sessRegLock.Unlock()
		delete(d.registrations, procedure.Procedure)
		delete(d.procedures, msg.Registration)
		//log.Printf("unregistered procedure %v [%v]", procedure.Procedure, msg.Registration)
		callee.Send(&Unregistered{
			Request: msg.Request,
		})
		return NewMessageEffect(procedure.Procedure, "Unregistered", msg.Registration)
	}
}

func (d *defaultDealer) Call(caller Sender, msg *Call) *MessageEffect {
	if reg, ok := d.registrations[msg.Procedure]; !ok {
		caller.Send(&Error{
			Type:    msg.MessageType(),
			Request: msg.Request,
			Details: make(map[string]interface{}),
			Error:   ErrNoSuchProcedure,
		})
		return NewErrorMessageEffect(msg.Procedure, ErrNoSuchProcedure, 0)
	} else {
		if rproc, ok := d.procedures[reg]; !ok {
			// found a registration id, but doesn't match any remote procedure
			caller.Send(&Error{
				Type:    msg.MessageType(),
				Request: msg.Request,
				Details: make(map[string]interface{}),
				// TODO: what should this error be?
				Error: ErrInternalError,
			})
			return NewErrorMessageEffect(msg.Procedure, ErrInternalError, 0)
		} else {
			// everything checks out, make the invocation request
			args := msg.Arguments
			kwargs := msg.ArgumentsKw

			// Remote procedures with the PassDetails flag set will receive a
			// special first argument set by the node.
			if rproc.PassDetails {
				details := make(map[string]interface{})

				// Make sure the argument list exists first.
				if args == nil {
					args = make([]interface{}, 0)
				}

				// Does the caller want to be disclosed?
				// We default to true unless he explicitly says otherwise.
				disclose_caller, ok := msg.Options["disclose_me"].(bool)
				if !ok {
					disclose_caller = true
				}

				if disclose_caller {
					sess := caller.(*Session)
					if sess != nil {
						details["caller"] = sess.pdid
					}
				}

				// Insert as the first positional argument.
				args = append(args, nil)
				copy(args[1:], args[:])
				args[0] = details
			}

			invocationID := NewID()
			d.requests[invocationID] = OutstandingRequest{
				request: msg.Request,
				procedure: msg.Procedure,
				caller: caller,
			}

			rproc.Endpoint.Send(&Invocation{
				Request:      invocationID,
				Registration: reg,
				Details:      map[string]interface{}{},
				Arguments:    args,
				ArgumentsKw:  kwargs,
			})
			return NewMessageEffect(msg.Procedure, "", invocationID)
		}
	}
}

func (d *defaultDealer) Yield(callee Sender, msg *Yield) *MessageEffect {
	request, ok := d.requests[msg.Request]
	if !ok {
		// WAMP spec doesn't allow sending an error in response to a YIELD message
		//log.Println("received YIELD message with invalid invocation request ID:", msg.Request)
		return NewErrorMessageEffect("", ErrNoSuchRegistration, msg.Request)
	}

	delete(d.requests, msg.Request)

	// return the result to the caller
	request.caller.Send(&Result{
		Request:     request.request,
		Details:     map[string]interface{}{},
		Arguments:   msg.Arguments,
		ArgumentsKw: msg.ArgumentsKw,
	})

	return NewMessageEffect(request.procedure, "Result", msg.Request)
}

func (d *defaultDealer) Error(peer Sender, msg *Error) *MessageEffect {
	request, ok := d.requests[msg.Request]
	if !ok {
		// WAMP spec doesn't allow sending an error in response to a YIELD message
		//log.Println("received YIELD message with invalid invocation request ID:", msg.Request)
		return NewErrorMessageEffect("", ErrNoSuchRegistration, msg.Request)
	}

	delete(d.requests, msg.Request)

	// return an error to the caller
	request.caller.Send(&Error{
		Type:        CALL,
		Request:     request.request,
		Details:     make(map[string]interface{}),
		Arguments:   msg.Arguments,
		ArgumentsKw: msg.ArgumentsKw,
		Error:       msg.Error,
	})

	return NewErrorMessageEffect(request.procedure, msg.Error, msg.Request)
}

// Remove all the registrations for a session that has disconected
func (d *defaultDealer) lostSession(sess *Session) {
	// TODO: Do something about outstanding requests

	// Make a copy of the uri's
	regs := make(map[URI]bool)
	d.sessRegLock.RLock()
	for uri, v := range d.sessionRegistrations[sess] {
		regs[uri] = v
	}
	d.sessRegLock.RUnlock()

	for uri, _ := range regs {
		out.Debug("Unregister: %s", string(uri))
		delete(d.procedures, d.registrations[uri])
		delete(d.registrations, uri)
	}

	d.sessRegLock.Lock()
	delete(d.sessionRegistrations, sess)
	d.sessRegLock.Unlock()
}

func (d *defaultDealer) dump() string {
	ret := "  functions:"

	for k, v := range d.procedures {
		ret += "\n\t" + strconv.FormatUint(uint64(k), 16) + ": " + string(v.Procedure)
	}

	ret += "\n  registrations:"

	for k, v := range d.registrations {
		ret += "\n\t" + string(k) + ": " + strconv.FormatUint(uint64(v), 16)
	}

//	ret += "\n  requests:"
//
//	for k, v := range d.requests {
//		ret += "\n\t" + strconv.FormatUint(uint64(k), 16) + ": " + strconv.FormatUint(uint64(v), 16)
//	}

	return ret
}

// Testing. Not sure if this works 100 or not
func (d *defaultDealer) hasRegistration(s string) bool {
	_, exists := d.registrations[URI(s)]
	return exists
}<|MERGE_RESOLUTION|>--- conflicted
+++ resolved
@@ -74,16 +74,9 @@
 
 func NewDefaultDealer() Dealer {
 	return &defaultDealer{
-<<<<<<< HEAD
-		procedures:    make(map[ID]RemoteProcedure),
-		registrations: make(map[URI]ID),
-		requests:      make(map[ID]OutstandingRequest),
-=======
 		procedures:           make(map[ID]RemoteProcedure),
 		registrations:        make(map[URI]ID),
-		requests:             make(map[ID]ID),
-		callers:              make(map[ID]Sender),
->>>>>>> bb66de9a
+		requests:             make(map[ID]OutstandingRequest),
 		sessionRegistrations: make(map[Sender]map[URI]bool),
 	}
 }
